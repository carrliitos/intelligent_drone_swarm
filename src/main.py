import os
import sys
import time
from pathlib import Path

from utils import logger
from utils import context
from esp_drone_udp import UDPConnection
from command import Command
from drone_log import DroneLogs

import cflib

directory = context.get_context(os.path.abspath(__file__))
logger_file_name = Path(directory).stem
logger_name = Path(__file__).stem
logger_file = f"{directory}/logs/{logger_file_name}.log"
logger = logger.setup_logger(logger_name, logger_file)

def main():
  cflib.crtp.init_drivers(enable_debug_driver=False)
  drone_udp = "udp://192.168.43.42:2390"
  drone = UDPConnection(drone_udp)
  drone_logger = DroneLogs(drone)
  command = Command(drone=drone, 
                    thrust_start=0, 
                    thrust_limit=30000, 
                    thrust_step=1000, 
                    thrust_delay=0.01)

  try:
<<<<<<< HEAD
    connection = UDPConnection(APP_IP, APP_PORT, DRONE_PORT).open_connection()

    drone_command = Command(
      connection, 
      THRUST_START, 
      THRUST_LIMIT, 
      THRUST_STEP, 
      THRUST_DELAY
    )

    main_logger.info("Testing hover...")
    desired_altitude = 10  # Set your desired hover altitude in meters
    drone_command_thread = threading.Thread(target=drone_command.hover, args=(desired_altitude,))
    drone_command_thread.start()

    # main_logger.info("Starting thrust control...")
    # drone_command_thread = threading.Thread(target=drone_command.gradual_thrust_increase)
    # drone_command_thread.start()
    # Wait for the thread to complete before proceeding
    drone_command_thread.join()
=======
    drone.connect()
    time.sleep(5) # 5 second wait
    drone_logger.start_logging()
    command.gradual_thrust_increase()
>>>>>>> 03a69850
  except KeyboardInterrupt:
    logger.debug("Operation interrupted by user.")
  except Exception as e:
    logger.error(f"Error: {e}")
    sys.exit(1)
  finally:
    if drone:
      logger.info("Stopping logging and closing connection to drone.")
      drone_logger.stop_logging()
      drone._stop_timer()
      drone._cf.close_link()

if __name__ == '__main__':
  main()<|MERGE_RESOLUTION|>--- conflicted
+++ resolved
@@ -29,33 +29,10 @@
                     thrust_delay=0.01)
 
   try:
-<<<<<<< HEAD
-    connection = UDPConnection(APP_IP, APP_PORT, DRONE_PORT).open_connection()
-
-    drone_command = Command(
-      connection, 
-      THRUST_START, 
-      THRUST_LIMIT, 
-      THRUST_STEP, 
-      THRUST_DELAY
-    )
-
-    main_logger.info("Testing hover...")
-    desired_altitude = 10  # Set your desired hover altitude in meters
-    drone_command_thread = threading.Thread(target=drone_command.hover, args=(desired_altitude,))
-    drone_command_thread.start()
-
-    # main_logger.info("Starting thrust control...")
-    # drone_command_thread = threading.Thread(target=drone_command.gradual_thrust_increase)
-    # drone_command_thread.start()
-    # Wait for the thread to complete before proceeding
-    drone_command_thread.join()
-=======
     drone.connect()
     time.sleep(5) # 5 second wait
     drone_logger.start_logging()
     command.gradual_thrust_increase()
->>>>>>> 03a69850
   except KeyboardInterrupt:
     logger.debug("Operation interrupted by user.")
   except Exception as e:
