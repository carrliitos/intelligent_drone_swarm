--- conflicted
+++ resolved
@@ -3,13 +3,6 @@
 import time
 from pathlib import Path
 
-<<<<<<< HEAD
-from esp_drone_udp import UDPConnection
-from command import Command
-from drone_log import DroneLogger  # Import logging class
-from toc_handler import TOCHandler    # Import TOC handling for telemetry variables
-=======
->>>>>>> f9257549
 from utils import logger
 from utils import context
 from esp_drone_udp import UDPConnection
@@ -20,64 +13,6 @@
 directory = context.get_context(os.path.abspath(__file__))
 logger_file_name = Path(directory).stem
 logger_name = Path(__file__).stem
-<<<<<<< HEAD
-main_logger = logger.setup_logger(
-  logger_name, 
-  f"{directory}/logs/{logger_file_name}.log"
-)
-
-# Define connection parameters
-APP_IP = "192.168.43.42"  # App IP address
-APP_PORT = 2399           # App port for sending/receiving
-DRONE_PORT = 2390         # ESP-Drone's listening port
-
-def telemetry_listener(drone_logger):
-  """Continuously fetch telemetry data."""
-  while True:
-    drone_logger.process_log_packet(drone_logger.udp_connection.receive_packet())
-
-def main():
-  # Configuration for thrust control
-  THRUST_START = 0   # Starting thrust value
-  THRUST_LIMIT = 60000   # Maximum thrust limit
-  THRUST_STEP = 2000   # Increment per step
-  THRUST_DELAY = 0.1   # Delay between each step in seconds
-
-  connection = None
-
-  try:
-    connection = UDPConnection(APP_IP, APP_PORT, DRONE_PORT).open_connection()
-    toc_handler = TOCHandler(connection)
-    toc_handler.ready.wait(timeout=5)
-    drone_logger = DroneLogger(connection, toc_handler)
-
-    drone_logger.add_variable("pm.vbatMV", period_ms=100)
-    drone_logger.add_variable("pwm.m1_pwm", period_ms=100)
-    drone_logger.add_variable("pwm.m2_pwm", period_ms=100)
-    drone_logger.add_variable("pwm.m3_pwm", period_ms=100)
-    drone_logger.add_variable("pwm.m4_pwm", period_ms=100)
-
-    drone_logger.start_logging()
-
-    telemetry_thread = threading.Thread(target=telemetry_listener, args=(drone_logger,))
-    telemetry_thread.daemon = True
-    telemetry_thread.start()
-
-    drone_command = Command(
-      connection, 
-      THRUST_START, 
-      THRUST_LIMIT, 
-      THRUST_STEP, 
-      THRUST_DELAY
-    )
-
-    main_logger.info("Starting thrust control...")
-    drone_command_thread = threading.Thread(target=drone_command.gradual_thrust_increase)
-    drone_command_thread.start()
-    drone_command_thread.join()
-
-    drone_logger.stop_logging()
-=======
 logger_file = f"{directory}/logs/{logger_file_name}.log"
 logger = logger.setup_logger(logger_name, logger_file)
 
@@ -95,18 +30,11 @@
     drone.connect()
     time.sleep(5) # 5 second wait
     command.gradual_thrust_increase()
->>>>>>> f9257549
   except KeyboardInterrupt:
     logger.debug("Operation interrupted by user.")
   except Exception as e:
-<<<<<<< HEAD
-    main_logger.error(f"An error occurred: {e}")
-  except TimeoutError as t:
-    main_logger.error(f"TOC download failed. The drone may not be responding: {t}")
-=======
     logger.error(f"Error: {e}")
     sys.exit(1)
->>>>>>> f9257549
   finally:
     if drone:
       logger.info("Closing connection to drone.")
