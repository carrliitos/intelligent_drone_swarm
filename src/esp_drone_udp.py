--- conflicted
+++ resolved
@@ -1,15 +1,8 @@
-<<<<<<< HEAD
-import socket
-import threading
-import time
-import struct
-=======
 import os
 import sys
 import threading
 import time
 from threading import Thread
->>>>>>> f9257549
 from pathlib import Path
 
 from utils import logger, context
@@ -17,53 +10,11 @@
 import cflib
 from cflib.crazyflie import Crazyflie
 
-<<<<<<< HEAD
-directory = context.get_context(__file__)
-=======
 directory = context.get_context(os.path.abspath(__file__))
->>>>>>> f9257549
 logger_name = Path(__file__).stem
 logger = logger.setup_logger(logger_name, f"{directory}/logs/{logger_name}.log")
 
 class UDPConnection:
-<<<<<<< HEAD
-  CMD_REQUEST_TOC = 0x10  # Command for requesting TOC from ESP32
-  CMD_KEEP_ALIVE = 0x20   # Command for keeping the connection alive
-
-  def __init__(self, app_ip, app_port, drone_port):
-    self.app_ip = app_ip
-    self.app_port = app_port
-    self.drone_port = drone_port
-    self.timer = None
-    self.cmd_pckt = CommandPacket()
-    self.toc_received = threading.Event()  # Event to signal TOC readiness
-
-  def open_connection(self):
-    """Create and bind the UDP socket."""
-    self.sock = socket.socket(socket.AF_INET, socket.SOCK_DGRAM)
-    self.sock.bind(('', self.app_port))
-    logger.info(f"UDP socket created and bound to {self.app_ip}:{self.app_port}")
-    
-    # Start idling process to keep connection alive
-    threading.Thread(target=self._idle, daemon=True).start()
-
-    # Request TOC from drone
-    self.request_toc()
-
-    return self
-
-  def close_connection(self):
-    """Close the UDP socket."""
-    self.sock.close()
-    logger.info("UDP socket closed.")
-
-  def send_packet(self, data: bytes):
-    """Send a UDP packet to the ESP-Drone."""
-    try:
-      self.sock.sendto(data, (self.app_ip, self.drone_port))
-    except Exception as e:
-      logger.error(f"Failed to send packet: {e}")
-=======
   def __init__(self, link_uri):
     self.link_uri = link_uri
     self._cf = Crazyflie(rw_cache='./cache')
@@ -93,7 +44,6 @@
     Callback triggered when the Crazyflie disconnects.
     """
     logger.info(f"Disconnected from {link_uri}")
->>>>>>> f9257549
 
   def _connection_failed(self, link_uri, msg):
     """
@@ -129,34 +79,6 @@
     Establishes a connection to the Crazyflie, ensuring the connection is active.
     """
     try:
-<<<<<<< HEAD
-      data, addr = self.sock.recvfrom(buffer_size)
-      logger.info(f"Received {len(data)} bytes from {addr}: {data.hex()}")
-      return data
-    except socket.timeout:
-      logger.warning("Timeout while waiting for packet.")
-      return None
-    except Exception as e:
-      logger.error(f"Failed to receive packet: {e}")
-      return None
-
-  def request_toc(self):
-    """Request the TOC (Table of Contents) from the drone."""
-    logger.info("Requesting TOC from drone...")
-    self.send_packet(struct.pack("<B", self.CMD_REQUEST_TOC))
-
-    # Wait for TOC to be received before proceeding
-    if not self.toc_received.wait(timeout=5):  
-      logger.error("TOC download timed out!")
-      raise TimeoutError("Failed to receive TOC from drone.")
-
-  def _idle(self):
-    """Sends a zero-thrust command to keep the drone connection alive."""
-    packet = self.cmd_pckt.build(0.0, 0.0, 0.0, int(0.0))
-    self.send_packet(packet)
-    time.sleep(0.025)  # Wait 25ms before sending next idle command
-    self._idle()  # Recursively call itself
-=======
       while self._cf.state == 1:
         self._connected(self.link_uri)
         logger.info("Thrust testing in...")
@@ -178,5 +100,4 @@
     for _ in range(100):
       self._cf.commander.send_setpoint(0, 0, 0, 15000)
       time.sleep(test_delay)
-    logger.info("Thrust test complete.")
->>>>>>> f9257549
+    logger.info("Thrust test complete.")