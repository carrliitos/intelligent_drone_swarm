--- conflicted
+++ resolved
@@ -4,8 +4,6 @@
 
 from utils import logger, context
 from esp_drone_udp import UDPConnection
-
-from command_packet import CommandPacket
 
 directory = context.get_context(os.path.abspath(__file__))
 logger_file_name = Path(directory).stem
@@ -33,12 +31,6 @@
     self.thrust_limit = thrust_limit
     self.thrust_step = thrust_step
     self.thrust_delay = thrust_delay
-    self.cmd_pckt = CommandPacket()
-
-  def _send_command(self, roll: float, pitch: float, yaw: float, thrust: int):
-    """Builds a command packet and sends it via UDP."""
-    packet = self.cmd_pckt.build(roll, pitch, yaw, thrust)
-    self.drone_connection.send_packet(packet)
 
   def gradual_thrust_increase(self):
     """Gradually increases and decreases thrust for testing stability."""
@@ -49,36 +41,23 @@
 
       # Gradually increase thrust
       while thrust <= self.thrust_limit:
-<<<<<<< HEAD
-        self._send_command(0.0, 0.0, 0.0, thrust)  # Sending only thrust commands
-=======
         self.drone._cf.commander.send_setpoint(0.0, 0.0, 0.0, thrust)
->>>>>>> f9257549
         logger.info(f"Thrust: {thrust}")
         thrust += self.thrust_step
         time.sleep(self.thrust_delay)
 
       # Maintain max thrust for a short time
       logger.info("Holding max thrust...")
-<<<<<<< HEAD
-      for _ in range(10):
-        self._send_command(0.0, 0.0, 0.0, self.thrust_limit)
-=======
       hold_time = 5 # seconds
       start_time = time.time()
       while (time.time() - start_time) < hold_time:
         self.drone._cf.commander.send_setpoint(0.0, 0.0, 0.0, self.thrust_limit)
->>>>>>> f9257549
         time.sleep(self.thrust_delay)
 
       # Reduce thrust back to 0 gradually
       logger.info("Reducing thrust to 0...")
       while thrust >= 0:
-<<<<<<< HEAD
-        self._send_command(0.0, 0.0, 0.0, thrust)
-=======
         self.drone._cf.commander.send_setpoint(0.0, 0.0, 0.0, thrust)
->>>>>>> f9257549
         logger.info(f"Thrust: {thrust}")
         thrust -= int(self.thrust_step / 2)
         time.sleep(self.thrust_delay)
