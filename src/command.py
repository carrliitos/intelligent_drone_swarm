import time
import os
import math
from pathlib import Path

<<<<<<< HEAD
from pid_controller import PIDController

from utils import logger
from utils import context
=======
from utils import logger, context
from esp_drone_udp import UDPConnection
>>>>>>> 03a69850

directory = context.get_context(os.path.abspath(__file__))
logger_file_name = Path(directory).stem
logger_name = Path(__file__).stem
logger = logger.setup_logger(logger_name, f"{directory}/logs/{logger_file_name}.log")

class Command:
  def __init__(self, 
               drone: UDPConnection, 
               thrust_start: int, 
               thrust_limit: int, 
               thrust_step: int, 
               thrust_delay: float):
    """
    Handles gradual thrust commands for the drone.

    :param drone: Instance of UDPConnection.
    :param thrust_start: Initial thrust value.
    :param thrust_limit: Maximum thrust value.
    :param thrust_step: Step increment for thrust increase.
    :param thrust_delay: Delay between thrust updates.
    """
    self.drone = drone
    self.thrust_start = thrust_start
    self.thrust_limit = thrust_limit
    self.thrust_step = thrust_step
    self.thrust_delay = thrust_delay
    self.current_altitude = 0.0
    self.current_thrust = 0

  def gradual_thrust_increase(self):
    """Gradually increases and decreases thrust for testing stability."""
    thrust = self.thrust_start

    try:
      logger.info(f"Gradually increasing thrust to {self.thrust_limit}...")

      # Gradually increase thrust
      while thrust <= self.thrust_limit:
<<<<<<< HEAD
        self.drone_connection.send_command(0.0, 0.0, 0.0, thrust)
        logger.info(f"Thrust: {thrust}")
=======
        self.drone._cf.commander.send_setpoint(0.0, 0.0, 0.0, thrust)
>>>>>>> 03a69850
        thrust += self.thrust_step
        time.sleep(self.thrust_delay)

      # Maintain max thrust for a short time
      logger.info("Holding max thrust...")
      hold_time = 5 # seconds
      start_time = time.time()
      while (time.time() - start_time) < hold_time:
        self.drone._cf.commander.send_setpoint(0.0, 0.0, 0.0, self.thrust_limit)
        time.sleep(self.thrust_delay)

      # Reduce thrust back to 0 gradually
      logger.info("Reducing thrust to 0...")
      while thrust >= 0:
        self.drone._cf.commander.send_setpoint(0.0, 0.0, 0.0, thrust)
        thrust -= int(self.thrust_step / 2)
        time.sleep(self.thrust_delay)

    except KeyboardInterrupt:
      logger.debug("Thrust control interrupted by user.")
<<<<<<< HEAD

  def hover(self, desired_altitude):
    pid = PIDController(
      kp=3000.0,
      ki=300.0,
      kd=800.0,
      setpoint=desired_altitude, 
      output_limits=(0, self.thrust_limit)
    )
    dt = 0.1  # Time step (100ms)
    t = 0     # Time counter for oscillation

    logger.info(f"Arming attempt...")
    for _ in range(10):
      self.drone_connection.send_command(0.0, 0.0, 0.0, int(0.0))

    logger.info(f"Attempting to hover at {desired_altitude}m...")
    try:
      while True:
        self.current_altitude = self.get_current_altitude()  # Get sensor data
        thrust_adjustment = pid.update(self.current_altitude, dt)

        # Ensure thrust stays within limits
        self.current_thrust = max(min(thrust_adjustment, self.thrust_limit), 0)
        # Oscillate roll, pitch, and yaw between -100 and 100 using sine waves
        roll = 100 * math.sin(t)
        pitch = 100 * math.sin(t + math.pi / 3)  # Phase shift for variation
        yaw = 100 * math.sin(t + 2 * math.pi / 3)

        self.drone_connection.send_command(roll, pitch, yaw, self.current_thrust)

        time.sleep(dt)
        t += 0.1 # Time increment for oscillations
    except KeyboardInterrupt:
      logger.debug("Hover interrupted by user. Landing safely.")
      self.drone_connection.send_command(0.0, 0.0, 0.0, 0)  # Cut thrust on exit

  def get_current_altitude(self):
    # Simulate altitude for now (to be replaced with actual sensor data)
    self.current_altitude += (self.current_thrust / 60000.0) * 0.1  # Simulate altitude gain
    return self.current_altitude
=======
    finally:
      self.drone._cf.commander.send_setpoint(0.0, 0.0, 0.0, 0)  # Ensure drone stops safely
      logger.info("Thrust set to 0 for safety.")
>>>>>>> 03a69850
<|MERGE_RESOLUTION|>--- conflicted
+++ resolved
@@ -1,17 +1,9 @@
 import time
 import os
-import math
 from pathlib import Path
 
-<<<<<<< HEAD
-from pid_controller import PIDController
-
-from utils import logger
-from utils import context
-=======
 from utils import logger, context
 from esp_drone_udp import UDPConnection
->>>>>>> 03a69850
 
 directory = context.get_context(os.path.abspath(__file__))
 logger_file_name = Path(directory).stem
@@ -39,8 +31,6 @@
     self.thrust_limit = thrust_limit
     self.thrust_step = thrust_step
     self.thrust_delay = thrust_delay
-    self.current_altitude = 0.0
-    self.current_thrust = 0
 
   def gradual_thrust_increase(self):
     """Gradually increases and decreases thrust for testing stability."""
@@ -51,12 +41,7 @@
 
       # Gradually increase thrust
       while thrust <= self.thrust_limit:
-<<<<<<< HEAD
-        self.drone_connection.send_command(0.0, 0.0, 0.0, thrust)
-        logger.info(f"Thrust: {thrust}")
-=======
         self.drone._cf.commander.send_setpoint(0.0, 0.0, 0.0, thrust)
->>>>>>> 03a69850
         thrust += self.thrust_step
         time.sleep(self.thrust_delay)
 
@@ -77,50 +62,6 @@
 
     except KeyboardInterrupt:
       logger.debug("Thrust control interrupted by user.")
-<<<<<<< HEAD
-
-  def hover(self, desired_altitude):
-    pid = PIDController(
-      kp=3000.0,
-      ki=300.0,
-      kd=800.0,
-      setpoint=desired_altitude, 
-      output_limits=(0, self.thrust_limit)
-    )
-    dt = 0.1  # Time step (100ms)
-    t = 0     # Time counter for oscillation
-
-    logger.info(f"Arming attempt...")
-    for _ in range(10):
-      self.drone_connection.send_command(0.0, 0.0, 0.0, int(0.0))
-
-    logger.info(f"Attempting to hover at {desired_altitude}m...")
-    try:
-      while True:
-        self.current_altitude = self.get_current_altitude()  # Get sensor data
-        thrust_adjustment = pid.update(self.current_altitude, dt)
-
-        # Ensure thrust stays within limits
-        self.current_thrust = max(min(thrust_adjustment, self.thrust_limit), 0)
-        # Oscillate roll, pitch, and yaw between -100 and 100 using sine waves
-        roll = 100 * math.sin(t)
-        pitch = 100 * math.sin(t + math.pi / 3)  # Phase shift for variation
-        yaw = 100 * math.sin(t + 2 * math.pi / 3)
-
-        self.drone_connection.send_command(roll, pitch, yaw, self.current_thrust)
-
-        time.sleep(dt)
-        t += 0.1 # Time increment for oscillations
-    except KeyboardInterrupt:
-      logger.debug("Hover interrupted by user. Landing safely.")
-      self.drone_connection.send_command(0.0, 0.0, 0.0, 0)  # Cut thrust on exit
-
-  def get_current_altitude(self):
-    # Simulate altitude for now (to be replaced with actual sensor data)
-    self.current_altitude += (self.current_thrust / 60000.0) * 0.1  # Simulate altitude gain
-    return self.current_altitude
-=======
     finally:
       self.drone._cf.commander.send_setpoint(0.0, 0.0, 0.0, 0)  # Ensure drone stops safely
-      logger.info("Thrust set to 0 for safety.")
->>>>>>> 03a69850
+      logger.info("Thrust set to 0 for safety.")