--- conflicted
+++ resolved
@@ -94,15 +94,8 @@
     Testing only. Gradual increase to target thrust limit.
     """
     thrust_mult = 1
-<<<<<<< HEAD
-    thrust_step = 100
-    thrust_lower_limit = 10000
-    thrust = thrust_lower_limit
-    roll = 10
-=======
     thrust_step = 10
     roll = 0
->>>>>>> 0e2a133b
     pitch = 0
     yawrate = 0
 
