--- conflicted
+++ resolved
@@ -51,19 +51,11 @@
 
   def __init__(
     self,
-<<<<<<< HEAD
     dictionary = str(os.getenv("ARUCO_DICTIONARY")),
     camera = int(os.getenv("CAMERA_CONNECTION")), # USB-connected camera
     width = int(os.getenv("CAMERA_WIDTH")),
     height = int(os.getenv("CAMERA_HEIGHT")),
     fps = int(os.getenv("CAMERA_FPS")),
-=======
-    dictionary: str = "4x4_1000",
-    camera: int = 2, # USB-connected camera
-    width: int = 1280,
-    height: int = 720,
-    fps: int = 30,
->>>>>>> f0ba2439
     calib_path: Optional[str] = None,
     marker_length_m: Optional[float] = None,
     window_title = str(os.getenv("WINDOW_TITLE")),
