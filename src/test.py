--- conflicted
+++ resolved
@@ -24,14 +24,9 @@
     #le.connect()
     while True:
       le.connect()
-<<<<<<< HEAD
-      #le.thrust__gradual(20000)
-      le.thrust(30000)
-=======
       time.sleep(0.01)
       le.gradual_thrust_test(40000)
       #le.thrust_test(15000)
->>>>>>> 0e2a133b
   except Exception as e:
     logger.error(f"Error: {e}")
     sys.exit(1)
