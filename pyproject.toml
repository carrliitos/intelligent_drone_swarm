--- conflicted
+++ resolved
@@ -19,11 +19,8 @@
   "watchdog",
   "pandas",
   "pygame",
-<<<<<<< HEAD
   "setuptools>=68,<81"
-=======
   "notebook==7.4.7"
->>>>>>> bd045e37
 ]
 description = "UW-Whitewater MSCS Capstone: Drone Swarm Coordination System"
 readme = "README.md"
