--- conflicted
+++ resolved
@@ -4,11 +4,7 @@
 
 [project]
 name = "intelligent-drone-swarm"
-<<<<<<< HEAD
-version = "3.1.1"
-=======
 version = "3.2.0"
->>>>>>> 41a9218b
 requires-python = ">=3.10"
 dependencies = [
   "cflib",
